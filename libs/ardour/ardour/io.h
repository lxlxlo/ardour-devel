/*
    Copyright (C) 2000 Paul Davis 

    This program is free software; you can redistribute it and/or modify
    it under the terms of the GNU General Public License as published by
    the Free Software Foundation; either version 2 of the License, or
    (at your option) any later version.

    This program is distributed in the hope that it will be useful,
    but WITHOUT ANY WARRANTY; without even the implied warranty of
    MERCHANTABILITY or FITNESS FOR A PARTICULAR PURPOSE.  See the
    GNU General Public License for more details.

    You should have received a copy of the GNU General Public License
    along with this program; if not, write to the Free Software
    Foundation, Inc., 675 Mass Ave, Cambridge, MA 02139, USA.

*/

#ifndef __ardour_io_h__
#define __ardour_io_h__

#include <string>
#include <vector>
#include <cmath>
#include <sigc++/signal.h>
#include <jack/jack.h>

#include <glibmm/thread.h>

#include <pbd/fastlog.h>
#include <pbd/undo.h>
#include <pbd/statefuldestructible.h> 
#include <pbd/controllable.h>

#include <ardour/ardour.h>
#include <ardour/utils.h>
#include <ardour/curve.h>
#include <ardour/types.h>
#include <ardour/data_type.h>
<<<<<<< HEAD
=======
#include <ardour/port_set.h>
#include <ardour/chan_count.h>
>>>>>>> 7f64e5ac

using std::string;
using std::vector;

class XMLNode;

namespace ARDOUR {

class Session;
class AudioEngine;
class Connection;
class Panner;
<<<<<<< HEAD
=======
class PeakMeter;
class Port;
class AudioPort;
class MidiPort;
class BufferSet;
>>>>>>> 7f64e5ac

/** A collection of input and output ports with connections.
 *
 * An IO can contain ports of varying types, making routes/inserts/etc with
 * varied combinations of types (eg MIDI and audio) possible.
 */
class IO : public PBD::StatefulDestructible
{

  public:
	static const string state_node_name;

	IO (Session&, string name, 
	    int input_min = -1, int input_max = -1, 
	    int output_min = -1, int output_max = -1,
	    DataType default_type = DataType::AUDIO);
<<<<<<< HEAD

	IO (Session&, const XMLNode&, DataType default_type = DataType::AUDIO);

=======
	
	IO (Session&, const XMLNode&, DataType default_type = DataType::AUDIO);
	
>>>>>>> 7f64e5ac
	virtual ~IO();

	ChanCount input_minimum() const { return _input_minimum; }
	ChanCount input_maximum() const { return _input_maximum; }
	ChanCount output_minimum() const { return _output_minimum; }
	ChanCount output_maximum() const { return _output_maximum; }
	
	void set_input_minimum (ChanCount n);
	void set_input_maximum (ChanCount n);
	void set_output_minimum (ChanCount n);
	void set_output_maximum (ChanCount n);
	
	DataType default_type() const         { return _default_type; }
	void     set_default_type(DataType t) { _default_type = t; }

	DataType default_type() const { return _default_type; }

	const string& name() const { return _name; }
	virtual int set_name (string str, void *src);
	
	virtual void silence  (nframes_t, nframes_t offset);
<<<<<<< HEAD

	// These should be moved in to a separate object that manipulates an IO
	
	void pan (vector<Sample*>& bufs, uint32_t nbufs, nframes_t nframes, nframes_t offset, gain_t gain_coeff);
	void pan_automated (vector<Sample*>& bufs, uint32_t nbufs, nframes_t start_frame, nframes_t end_frame, 
			    nframes_t nframes, nframes_t offset);
	void collect_input  (vector<Sample*>&, uint32_t nbufs, nframes_t nframes, nframes_t offset);
	void deliver_output (vector<Sample*>&, uint32_t nbufs, nframes_t nframes, nframes_t offset);
	void deliver_output_no_pan (vector<Sample*>&, uint32_t nbufs, nframes_t nframes, nframes_t offset);
	void just_meter_input (nframes_t start_frame, nframes_t end_frame, 
			       nframes_t nframes, nframes_t offset);
=======
>>>>>>> 7f64e5ac

	void collect_input  (BufferSet& bufs, nframes_t nframes, nframes_t offset);
	void deliver_output (BufferSet& bufs, nframes_t start_frame, nframes_t end_frame,
	                                      nframes_t nframes, nframes_t offset);
	void just_meter_input (nframes_t start_frame, nframes_t end_frame, 
			       nframes_t nframes, nframes_t offset);

	virtual void   set_gain (gain_t g, void *src);
	void           inc_gain (gain_t delta, void *src);
	gain_t         gain () const { return _desired_gain; }
	virtual gain_t effective_gain () const;
	
	void set_phase_invert (bool yn, void *src);
	bool phase_invert() const { return _phase_invert; }

<<<<<<< HEAD
	Panner& panner() { return *_panner; }
	const Panner& panner() const { return *_panner; }
	
	int ensure_io (uint32_t, uint32_t, bool clear, void *src);
=======
	Panner& panner()        { return *_panner; }
	PeakMeter& peak_meter() { return *_meter; }
	const Panner& panner() const { return *_panner; }
	
	int ensure_io (ChanCount in, ChanCount out, bool clear, void *src);
>>>>>>> 7f64e5ac

	int use_input_connection (Connection&, void *src);
	int use_output_connection (Connection&, void *src);

	Connection *input_connection() const { return _input_connection; }
	Connection *output_connection() const { return _output_connection; }

	int add_input_port (string source, void *src, DataType type = DataType::NIL);
	int add_output_port (string destination, void *src, DataType type = DataType::NIL);

	int remove_input_port (Port *, void *src);
	int remove_output_port (Port *, void *src);

	int set_input (Port *, void *src);

	int connect_input (Port *our_port, string other_port, void *src);
	int connect_output (Port *our_port, string other_port, void *src);

	int disconnect_input (Port *our_port, string other_port, void *src);
	int disconnect_output (Port *our_port, string other_port, void *src);

	int disconnect_inputs (void *src);
	int disconnect_outputs (void *src);

	nframes_t output_latency() const;
	nframes_t input_latency() const;
	void           set_port_latency (nframes_t);
<<<<<<< HEAD
=======

	const PortSet& inputs()  const { return _inputs; }
	const PortSet& outputs() const { return _outputs; }
>>>>>>> 7f64e5ac

	Port *output (uint32_t n) const {
		if (n < _outputs.num_ports()) {
			return _outputs.port(n);
		} else {
			return 0;
		}
	}

	Port *input (uint32_t n) const {
		if (n < _inputs.num_ports()) {
			return _inputs.port(n);
		} else {
			return 0;
		}
	}

	AudioPort* audio_input(uint32_t n) const;
	AudioPort* audio_output(uint32_t n) const;
	MidiPort*  midi_input(uint32_t n) const;
	MidiPort*  midi_output(uint32_t n) const;

	const ChanCount& n_inputs ()  const { return _inputs.count(); }
	const ChanCount& n_outputs () const { return _outputs.count(); }

	void attach_buffers(ChanCount ignored);

	sigc::signal<void,IOChange,void*> input_changed;
	sigc::signal<void,IOChange,void*> output_changed;

	sigc::signal<void,void*> gain_changed;
	sigc::signal<void,void*> name_changed;

	virtual XMLNode& state (bool full);
	XMLNode& get_state (void);
	int set_state (const XMLNode&);

	static int  disable_connecting (void);
	static int  enable_connecting (void);
	static int  disable_ports (void);
	static int  enable_ports (void);
	static int  disable_panners (void);
	static int  reset_panners (void);
	
<<<<<<< HEAD
	static sigc::signal<int> PortsLegal;
	static sigc::signal<int> PannersLegal;
	static sigc::signal<int> ConnectingLegal;
	static sigc::signal<void,uint32_t> MoreOutputs;
	static sigc::signal<int> PortsCreated;
=======
	static sigc::signal<int>            PortsLegal;
	static sigc::signal<int>            PannersLegal;
	static sigc::signal<int>            ConnectingLegal;
	static sigc::signal<void,ChanCount> MoreChannels;
	static sigc::signal<int>            PortsCreated;
>>>>>>> 7f64e5ac

	PBD::Controllable& gain_control() {
		return _gain_control;
	}
<<<<<<< HEAD

	/* Peak metering */

	float peak_input_power (uint32_t n) { 
		if (_ninputs == 0) {
			return minus_infinity();
		} else if (n < std::max (_ninputs, _noutputs)) {
			return _visible_peak_power[n];
		} else {
			return minus_infinity();
		}
	}

	float max_peak_power (uint32_t n) {
		if (_ninputs == 0) {
			return minus_infinity();
		} else if (n < std::max (_ninputs, _noutputs)) {
			return _max_peak_power[n];
		} else {
			return minus_infinity();
		}
	}

	void reset_max_peak_meters ();

	
    static void update_meters();

  private: 

    static sigc::signal<void>   Meter;
    static Glib::StaticMutex    m_meter_signal_lock;
    sigc::connection            m_meter_connection;

  public:

	/* automation */
=======
	
    static void update_meters();

  private: 

    static sigc::signal<void>   Meter;
    static Glib::StaticMutex    m_meter_signal_lock;
    sigc::connection            m_meter_connection;

  public:

	/* automation */

	static void set_automation_interval (nframes_t frames) {
		_automation_interval = frames;
	}

	static nframes_t automation_interval() { 
		return _automation_interval;
	}
>>>>>>> 7f64e5ac

	static void set_automation_interval (jack_nframes_t frames) {
		_automation_interval = frames;
	}

	static jack_nframes_t automation_interval() { 
		return _automation_interval;
	}

	void clear_automation ();

	bool gain_automation_recording() const { 
		return (_gain_automation_curve.automation_state() & (Write|Touch));
	}

	bool gain_automation_playback() const {
		return (_gain_automation_curve.automation_state() & Play) ||
			((_gain_automation_curve.automation_state() & Touch) && 
			 !_gain_automation_curve.touching());
	}

	virtual void set_gain_automation_state (AutoState);
	AutoState gain_automation_state() const { return _gain_automation_curve.automation_state(); }
	sigc::signal<void> gain_automation_state_changed;

	virtual void set_gain_automation_style (AutoStyle);
	AutoStyle gain_automation_style () const { return _gain_automation_curve.automation_style(); }
	sigc::signal<void> gain_automation_style_changed;

	virtual void transport_stopped (nframes_t now);
	void automation_snapshot (nframes_t now);

	ARDOUR::Curve& gain_automation_curve () { return _gain_automation_curve; }

	void start_gain_touch ();
	void end_gain_touch ();

	void start_pan_touch (uint32_t which);
	void end_pan_touch (uint32_t which);

	void defer_pan_reset ();
	void allow_pan_reset ();

	/* the session calls this for master outs before
	   anyone else. controls outs too, at some point.
	*/

	XMLNode *pending_state_node;
	int ports_became_legal ();

  private:
	mutable Glib::Mutex io_lock;

  protected:
	Session&            _session;
	Panner*             _panner;
	BufferSet*          _output_buffers; //< Set directly to output port buffers
	gain_t              _gain;
	gain_t              _effective_gain;
	gain_t              _desired_gain;
	Glib::Mutex         declick_lock;
<<<<<<< HEAD
	vector<Port*>       _outputs;
	vector<Port*>       _inputs;
	vector<float>       _peak_power;
	vector<float>       _visible_peak_power;
	vector<float>       _max_peak_power;
=======
	PortSet             _outputs;
	PortSet             _inputs;
	PeakMeter*          _meter;
>>>>>>> 7f64e5ac
	string              _name;
	Connection*         _input_connection;
	Connection*         _output_connection;
	bool                 no_panner_reset;
	bool                _phase_invert;
	XMLNode*             deferred_state;
	DataType            _default_type;
<<<<<<< HEAD
	bool                _ignore_gain_on_deliver;
	

=======
	
>>>>>>> 7f64e5ac
	virtual void set_deferred_state() {}

	void reset_panner ();

<<<<<<< HEAD
	virtual uint32_t pans_required() const { return _ninputs; }

	static void apply_declick (vector<Sample*>&, uint32_t nbufs, nframes_t nframes, 
				   gain_t initial, gain_t target, bool invert_polarity);
=======
	virtual uint32_t pans_required() const
		{ return _inputs.count().get(DataType::AUDIO); }
>>>>>>> 7f64e5ac

	struct GainControllable : public PBD::Controllable {
	    GainControllable (std::string name, IO& i) : Controllable (name), io (i) {}
	 
	    void set_value (float val);
	    float get_value (void) const;
   
	    IO& io;
	};

	GainControllable _gain_control;

	nframes_t last_automation_snapshot;
	static nframes_t _automation_interval;

	AutoState      _gain_automation_state;
	AutoStyle      _gain_automation_style;

	bool     apply_gain_automation;
	Curve    _gain_automation_curve;
	
	Glib::Mutex automation_lock;

	virtual int set_automation_state (const XMLNode&);
	virtual XMLNode& get_automation_state ();
	virtual int load_automation (std::string path);

	/* AudioTrack::deprecated_use_diskstream_connections() needs these */

	int set_inputs (const string& str);
	int set_outputs (const string& str);

	static bool connecting_legal;
	static bool ports_legal;

	BufferSet& output_buffers() { return *_output_buffers; }

  private:

	/* are these the best variable names ever, or what? */

	sigc::connection input_connection_configuration_connection;
	sigc::connection output_connection_configuration_connection;
	sigc::connection input_connection_connection_connection;
	sigc::connection output_connection_connection_connection;

	static bool panners_legal;
	
	int connecting_became_legal ();
	int panners_became_legal ();
	sigc::connection connection_legal_c;
	sigc::connection port_legal_c;
	sigc::connection panner_legal_c;

	ChanCount _input_minimum;
	ChanCount _input_maximum;
	ChanCount _output_minimum;
	ChanCount _output_maximum;


	static int parse_io_string (const string&, vector<string>& chns);

	static int parse_gain_string (const string&, vector<string>& chns);
	
	int set_sources (vector<string>&, void *src, bool add);
	int set_destinations (vector<string>&, void *src, bool add);

	int ensure_inputs (ChanCount, bool clear, bool lockit, void *src);
	int ensure_outputs (ChanCount, bool clear, bool lockit, void *src);

	void drop_input_connection ();
	void drop_output_connection ();

	void input_connection_configuration_changed ();
	void input_connection_connection_changed (int);
	void output_connection_configuration_changed ();
	void output_connection_connection_changed (int);

	int create_ports (const XMLNode&);
	int make_connections (const XMLNode&);

	void setup_peak_meters ();
	void meter ();

	bool ensure_inputs_locked (ChanCount, bool clear, void *src);
	bool ensure_outputs_locked (ChanCount, bool clear, void *src);

	int32_t find_input_port_hole ();
	int32_t find_output_port_hole ();
};

} // namespace ARDOUR

#endif /*__ardour_io_h__ */<|MERGE_RESOLUTION|>--- conflicted
+++ resolved
@@ -38,11 +38,8 @@
 #include <ardour/curve.h>
 #include <ardour/types.h>
 #include <ardour/data_type.h>
-<<<<<<< HEAD
-=======
 #include <ardour/port_set.h>
 #include <ardour/chan_count.h>
->>>>>>> 7f64e5ac
 
 using std::string;
 using std::vector;
@@ -55,14 +52,11 @@
 class AudioEngine;
 class Connection;
 class Panner;
-<<<<<<< HEAD
-=======
 class PeakMeter;
 class Port;
 class AudioPort;
 class MidiPort;
 class BufferSet;
->>>>>>> 7f64e5ac
 
 /** A collection of input and output ports with connections.
  *
@@ -79,15 +73,9 @@
 	    int input_min = -1, int input_max = -1, 
 	    int output_min = -1, int output_max = -1,
 	    DataType default_type = DataType::AUDIO);
-<<<<<<< HEAD
-
+	
 	IO (Session&, const XMLNode&, DataType default_type = DataType::AUDIO);
-
-=======
-	
-	IO (Session&, const XMLNode&, DataType default_type = DataType::AUDIO);
-	
->>>>>>> 7f64e5ac
+	
 	virtual ~IO();
 
 	ChanCount input_minimum() const { return _input_minimum; }
@@ -103,26 +91,10 @@
 	DataType default_type() const         { return _default_type; }
 	void     set_default_type(DataType t) { _default_type = t; }
 
-	DataType default_type() const { return _default_type; }
-
 	const string& name() const { return _name; }
 	virtual int set_name (string str, void *src);
 	
 	virtual void silence  (nframes_t, nframes_t offset);
-<<<<<<< HEAD
-
-	// These should be moved in to a separate object that manipulates an IO
-	
-	void pan (vector<Sample*>& bufs, uint32_t nbufs, nframes_t nframes, nframes_t offset, gain_t gain_coeff);
-	void pan_automated (vector<Sample*>& bufs, uint32_t nbufs, nframes_t start_frame, nframes_t end_frame, 
-			    nframes_t nframes, nframes_t offset);
-	void collect_input  (vector<Sample*>&, uint32_t nbufs, nframes_t nframes, nframes_t offset);
-	void deliver_output (vector<Sample*>&, uint32_t nbufs, nframes_t nframes, nframes_t offset);
-	void deliver_output_no_pan (vector<Sample*>&, uint32_t nbufs, nframes_t nframes, nframes_t offset);
-	void just_meter_input (nframes_t start_frame, nframes_t end_frame, 
-			       nframes_t nframes, nframes_t offset);
-=======
->>>>>>> 7f64e5ac
 
 	void collect_input  (BufferSet& bufs, nframes_t nframes, nframes_t offset);
 	void deliver_output (BufferSet& bufs, nframes_t start_frame, nframes_t end_frame,
@@ -138,18 +110,11 @@
 	void set_phase_invert (bool yn, void *src);
 	bool phase_invert() const { return _phase_invert; }
 
-<<<<<<< HEAD
-	Panner& panner() { return *_panner; }
-	const Panner& panner() const { return *_panner; }
-	
-	int ensure_io (uint32_t, uint32_t, bool clear, void *src);
-=======
 	Panner& panner()        { return *_panner; }
 	PeakMeter& peak_meter() { return *_meter; }
 	const Panner& panner() const { return *_panner; }
 	
 	int ensure_io (ChanCount in, ChanCount out, bool clear, void *src);
->>>>>>> 7f64e5ac
 
 	int use_input_connection (Connection&, void *src);
 	int use_output_connection (Connection&, void *src);
@@ -177,12 +142,9 @@
 	nframes_t output_latency() const;
 	nframes_t input_latency() const;
 	void           set_port_latency (nframes_t);
-<<<<<<< HEAD
-=======
 
 	const PortSet& inputs()  const { return _inputs; }
 	const PortSet& outputs() const { return _outputs; }
->>>>>>> 7f64e5ac
 
 	Port *output (uint32_t n) const {
 		if (n < _outputs.num_ports()) {
@@ -221,55 +183,26 @@
 	int set_state (const XMLNode&);
 
 	static int  disable_connecting (void);
+
 	static int  enable_connecting (void);
+
 	static int  disable_ports (void);
+
 	static int  enable_ports (void);
+
 	static int  disable_panners (void);
+
 	static int  reset_panners (void);
 	
-<<<<<<< HEAD
-	static sigc::signal<int> PortsLegal;
-	static sigc::signal<int> PannersLegal;
-	static sigc::signal<int> ConnectingLegal;
-	static sigc::signal<void,uint32_t> MoreOutputs;
-	static sigc::signal<int> PortsCreated;
-=======
 	static sigc::signal<int>            PortsLegal;
 	static sigc::signal<int>            PannersLegal;
 	static sigc::signal<int>            ConnectingLegal;
 	static sigc::signal<void,ChanCount> MoreChannels;
 	static sigc::signal<int>            PortsCreated;
->>>>>>> 7f64e5ac
 
 	PBD::Controllable& gain_control() {
 		return _gain_control;
 	}
-<<<<<<< HEAD
-
-	/* Peak metering */
-
-	float peak_input_power (uint32_t n) { 
-		if (_ninputs == 0) {
-			return minus_infinity();
-		} else if (n < std::max (_ninputs, _noutputs)) {
-			return _visible_peak_power[n];
-		} else {
-			return minus_infinity();
-		}
-	}
-
-	float max_peak_power (uint32_t n) {
-		if (_ninputs == 0) {
-			return minus_infinity();
-		} else if (n < std::max (_ninputs, _noutputs)) {
-			return _max_peak_power[n];
-		} else {
-			return minus_infinity();
-		}
-	}
-
-	void reset_max_peak_meters ();
-
 	
     static void update_meters();
 
@@ -282,34 +215,12 @@
   public:
 
 	/* automation */
-=======
-	
-    static void update_meters();
-
-  private: 
-
-    static sigc::signal<void>   Meter;
-    static Glib::StaticMutex    m_meter_signal_lock;
-    sigc::connection            m_meter_connection;
-
-  public:
-
-	/* automation */
 
 	static void set_automation_interval (nframes_t frames) {
 		_automation_interval = frames;
 	}
 
 	static nframes_t automation_interval() { 
-		return _automation_interval;
-	}
->>>>>>> 7f64e5ac
-
-	static void set_automation_interval (jack_nframes_t frames) {
-		_automation_interval = frames;
-	}
-
-	static jack_nframes_t automation_interval() { 
 		return _automation_interval;
 	}
 
@@ -365,17 +276,9 @@
 	gain_t              _effective_gain;
 	gain_t              _desired_gain;
 	Glib::Mutex         declick_lock;
-<<<<<<< HEAD
-	vector<Port*>       _outputs;
-	vector<Port*>       _inputs;
-	vector<float>       _peak_power;
-	vector<float>       _visible_peak_power;
-	vector<float>       _max_peak_power;
-=======
 	PortSet             _outputs;
 	PortSet             _inputs;
 	PeakMeter*          _meter;
->>>>>>> 7f64e5ac
 	string              _name;
 	Connection*         _input_connection;
 	Connection*         _output_connection;
@@ -383,26 +286,13 @@
 	bool                _phase_invert;
 	XMLNode*             deferred_state;
 	DataType            _default_type;
-<<<<<<< HEAD
-	bool                _ignore_gain_on_deliver;
-	
-
-=======
-	
->>>>>>> 7f64e5ac
+	
 	virtual void set_deferred_state() {}
 
 	void reset_panner ();
 
-<<<<<<< HEAD
-	virtual uint32_t pans_required() const { return _ninputs; }
-
-	static void apply_declick (vector<Sample*>&, uint32_t nbufs, nframes_t nframes, 
-				   gain_t initial, gain_t target, bool invert_polarity);
-=======
 	virtual uint32_t pans_required() const
 		{ return _inputs.count().get(DataType::AUDIO); }
->>>>>>> 7f64e5ac
 
 	struct GainControllable : public PBD::Controllable {
 	    GainControllable (std::string name, IO& i) : Controllable (name), io (i) {}
