--- conflicted
+++ resolved
@@ -408,23 +408,13 @@
 {
 	'glib-2.0'             : '2.10.1',
 	'gthread-2.0'          : '2.10.1',
-<<<<<<< HEAD
-	'gtk+-2.0'             : '2.10.0',
-=======
 	'gtk+-2.0'             : '2.8.1',
->>>>>>> 7f64e5ac
 	'libxml-2.0'           : '2.6.0',
 	'samplerate'           : '0.1.0',
 	'raptor'               : '1.4.2',
 	'lrdf'                 : '0.4.0',
-<<<<<<< HEAD
-	'jack'                 : '0.101.1',
-	'libgnomecanvas-2.0'   : '2.0',
-        'cairo'                : '1.2.4'
-=======
 	'jack'                 : '0.105.0',
 	'libgnomecanvas-2.0'   : '2.0'
->>>>>>> 7f64e5ac
 }
 
 def DependenciesRequiredMessage():
@@ -501,12 +491,6 @@
 libraries['xslt'] = LibraryInfo()
 libraries['xslt'].ParseConfig('pkg-config --cflags --libs libxslt')
 
-libraries['cairo'] = LibraryInfo()
-libraries['cairo'].ParseConfig ('pkg-config --cflags --libs cairo')
-
-libraries['pangocairo'] = LibraryInfo()
-libraries['pangocairo'].ParseConfig ('pkg-config --cflags --libs pangocairo')
-
 libraries['glib2'] = LibraryInfo()
 libraries['glib2'].ParseConfig ('pkg-config --cflags --libs glib-2.0')
 libraries['glib2'].ParseConfig ('pkg-config --cflags --libs gobject-2.0')
@@ -515,9 +499,6 @@
 
 libraries['gtk2'] = LibraryInfo()
 libraries['gtk2'].ParseConfig ('pkg-config --cflags --libs gtk+-2.0')
-
-libraries['gtk2-unix-print'] = LibraryInfo()
-libraries['gtk2-unix-print'].ParseConfig ('pkg-config --cflags --libs gtk+-unix-print-2.0')
 
 libraries['pango'] = LibraryInfo()
 libraries['pango'].ParseConfig ('pkg-config --cflags --libs pango')
@@ -829,10 +810,7 @@
     env['SYSMIDI'] = 'CoreMIDI'
     subst_dict['%MIDITAG%'] = "ardour"
     subst_dict['%MIDITYPE%'] = "coremidi"
-<<<<<<< HEAD
-=======
     print "Using CoreMIDI"
->>>>>>> 7f64e5ac
 else:
     print "It appears you don't have the required MIDI libraries installed. For Linux this means you are missing the development package for ALSA libraries."
     sys.exit (1)
@@ -883,12 +861,6 @@
     libraries['sndfile-ardour'] = LibraryInfo(LIBS='libsndfile-ardour',
                                     LIBPATH='#libs/libsndfile',
                                     CPPPATH=['#libs/libsndfile/src'])
-<<<<<<< HEAD
-
-#    libraries['flowcanvas'] = LibraryInfo(LIBS='flowcanvas', LIBPATH='#/libs/flowcanvas', CPPPATH='#libs/flowcanvas')
-    libraries['soundtouch'] = LibraryInfo()
-    libraries['soundtouch'].ParseConfig ('pkg-config --cflags --libs soundtouch-1.0')
-=======
 
 #    libraries['libglademm'] = LibraryInfo()
 #    libraries['libglademm'].ParseConfig ('pkg-config --cflags --libs libglademm-2.4')
@@ -896,7 +868,6 @@
 #    libraries['flowcanvas'] = LibraryInfo(LIBS='flowcanvas', LIBPATH='#/libs/flowcanvas', CPPPATH='#libs/flowcanvas')
     libraries['soundtouch'] = LibraryInfo()
     libraries['soundtouch'].ParseConfig ('pkg-config --cflags --libs libSoundTouch')
->>>>>>> 7f64e5ac
     # Comment the previous line and uncomment this for Debian:
     #libraries['soundtouch'].ParseConfig ('pkg-config --cflags --libs libSoundTouch')
 
@@ -938,9 +909,6 @@
     libraries['glibmm2'] = LibraryInfo(LIBS='glibmm2',
                                     LIBPATH='#libs/glibmm2',
                                     CPPPATH='#libs/glibmm2')
-    libraries['cairomm'] = LibraryInfo(LIBS='cairomm',
-                                    LIBPATH='#libs/cairomm',
-                                    CPPPATH='#libs/cairomm')
     libraries['pangomm'] = LibraryInfo(LIBS='pangomm',
                                     LIBPATH='#libs/gtkmm2/pango',
                                     CPPPATH='#libs/gtkmm2/pango')
@@ -963,12 +931,9 @@
     libraries['sndfile-ardour'] = LibraryInfo(LIBS='libsndfile-ardour',
                                     LIBPATH='#libs/libsndfile',
                                     CPPPATH=['#libs/libsndfile', '#libs/libsndfile/src'])
-<<<<<<< HEAD
-=======
 #    libraries['libglademm'] = LibraryInfo(LIBS='libglademm',
 #                                          LIBPATH='#libs/libglademm',
 #                                          CPPPATH='#libs/libglademm')
->>>>>>> 7f64e5ac
     libraries['appleutility'] = LibraryInfo(LIBS='libappleutility',
                                             LIBPATH='#libs/appleutility',
                                             CPPPATH='#libs/appleutility')
@@ -997,7 +962,6 @@
     
     gtk_subdirs = [
 	'libs/glibmm2',
-        'libs/cairomm',
 	'libs/gtkmm2/pango',
 	'libs/gtkmm2/atk',
 	'libs/gtkmm2/gdk',
@@ -1064,8 +1028,6 @@
 
 config_prefix = '$DESTDIR' + final_config_prefix
 
-<<<<<<< HEAD
-=======
 # For colorgcc
 if os.environ.has_key('PATH'):
 	env['PATH'] = os.environ['PATH']
@@ -1074,7 +1036,6 @@
 if os.environ.has_key('HOME'):
 	env['HOME'] = os.environ['HOME']
 
->>>>>>> 7f64e5ac
 #
 # everybody needs this
 #
