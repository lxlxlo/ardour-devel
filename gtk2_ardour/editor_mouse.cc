--- conflicted
+++ resolved
@@ -1818,11 +1818,6 @@
 	}
 
 	begin_reversible_command (_("change fade in length"));
-<<<<<<< HEAD
-	session->add_undo (arv->region().get_memento());
-	arv->audio_region().set_fade_in_length (fade_length);
-	session->add_redo_no_execute (arv->region().get_memento());
-=======
         XMLNode &before = arv->audio_region().get_state();
 
 	arv->audio_region().set_fade_in_length (fade_length);
@@ -1831,7 +1826,6 @@
         session->add_command(new MementoCommand<ARDOUR::AudioRegion>(arv->audio_region(),
                                                                      before,
                                                                      after));
->>>>>>> 57563738
 	commit_reversible_command ();
 	fade_in_drag_motion_callback (item, event);
 }
@@ -1921,18 +1915,12 @@
 	}
 
 	begin_reversible_command (_("change fade out length"));
-<<<<<<< HEAD
-	session->add_undo (arv->region().get_memento());
-	arv->audio_region().set_fade_out_length (fade_length);
-	session->add_redo_no_execute (arv->region().get_memento());
-=======
         XMLNode &before = arv->region().get_state();
 
 	arv->audio_region().set_fade_out_length (fade_length);
 
         XMLNode &after = arv->region().get_state();
         session->add_command(new MementoCommand<ARDOUR::Region>(arv->region(), before, after));
->>>>>>> 57563738
 	commit_reversible_command ();
 
 	fade_out_drag_motion_callback (item, event);
@@ -2122,7 +2110,6 @@
 	} else {
 
 		if (is_start) { // start-of-range marker
-<<<<<<< HEAD
 			
 			if (move_both) {
 				copy_location->set_start (newframe);
@@ -2135,20 +2122,6 @@
 				copy_location->set_start (newframe);
 			}
 			
-=======
-			
-			if (move_both) {
-				copy_location->set_start (newframe);
-				copy_location->set_end (newframe + f_delta);
-			} else 	if (newframe < copy_location->end()) {
-				copy_location->set_start (newframe);
-			} else { 
-				snap_to (next, 1, true);
-				copy_location->set_end (next);
-				copy_location->set_start (newframe);
-			}
-			
->>>>>>> 57563738
 		} else { // end marker
 			
 			if (move_both) {
@@ -4261,34 +4234,22 @@
 			     i != selection->regions.by_layer().end(); ++i)
 			{
 				if (!(*i)->region().locked()) {
-<<<<<<< HEAD
-					session->add_undo ((*i)->region().playlist()->get_memento());
-					(*i)->region().trim_front (new_bound, this);	
-					session->add_redo_no_execute ((*i)->region().playlist()->get_memento());
-=======
                                         Playlist *pl = (*i)->region().playlist();
                                         XMLNode &before = pl->get_state();
 					(*i)->region().trim_front (new_bound, this);	
                                         XMLNode &after = pl->get_state();
                                         session->add_command(new MementoCommand<Playlist>(*pl, before, after));
->>>>>>> 57563738
 				}
 			}
 
 		} else {
 
 			if (!rv->region().locked()) {
-<<<<<<< HEAD
-				session->add_undo (rv->region().playlist()->get_memento());
-				rv->region().trim_front (new_bound, this);	
-				session->add_redo_no_execute (rv->region().playlist()->get_memento());
-=======
                                 Playlist *pl = rv->region().playlist();
 				XMLNode &before = pl->get_state();
 				rv->region().trim_front (new_bound, this);	
                                 XMLNode &after = pl->get_state();
 				session->add_command(new MementoCommand<Playlist>(*pl, before, after));
->>>>>>> 57563738
 			}
 		}
 
@@ -4304,34 +4265,22 @@
 			for (list<RegionView*>::const_iterator i = selection->regions.by_layer().begin(); i != selection->regions.by_layer().end(); ++i)
 			{
 				if (!(*i)->region().locked()) {
-<<<<<<< HEAD
-					session->add_undo ((*i)->region().playlist()->get_memento());
-					(*i)->region().trim_end (new_bound, this);
-					session->add_redo_no_execute ((*i)->region().playlist()->get_memento());	
-=======
                                         Playlist *pl = (*i)->region().playlist();
 					XMLNode &before = pl->get_state();
 					(*i)->region().trim_end (new_bound, this);
 					XMLNode &after = pl->get_state();
 					session->add_command(new MementoCommand<Playlist>(*pl, before, after));
->>>>>>> 57563738
 				}
 			}
 
 		} else {
 
 			if (!rv->region().locked()) {
-<<<<<<< HEAD
-				session->add_undo (rv->region().playlist()->get_memento());
-				rv->region().trim_end (new_bound, this);
-				session->add_redo_no_execute (rv->region().playlist()->get_memento());	
-=======
                                 Playlist *pl = rv->region().playlist();
 				XMLNode &before = pl->get_state();
 				rv->region().trim_end (new_bound, this);
                                 XMLNode &after = pl->get_state();
 				session->add_command (new MementoCommand<Playlist>(*pl, before, after));
->>>>>>> 57563738
 			}
 		}
 
@@ -4879,16 +4828,10 @@
 	Playlist* playlist = atv->playlist();
 	double speed = atv->get_diskstream()->speed();
 	
-<<<<<<< HEAD
-	session->add_undo (playlist->get_memento());
-	playlist->add_region (*(new AudioRegion (arv->audio_region())), (jack_nframes_t) (pos * speed));
-	session->add_redo_no_execute (playlist->get_memento());
-=======
         XMLNode &before = playlist->get_state();
 	playlist->add_region (*(new AudioRegion (arv->audio_region())), (jack_nframes_t) (pos * speed));
         XMLNode &after = playlist->get_state();
 	session->add_command(new MementoCommand<Playlist>(*playlist, before, after));
->>>>>>> 57563738
 	
 	// playlist is frozen, so we have to update manually
 	
