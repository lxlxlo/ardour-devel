--- conflicted
+++ resolved
@@ -42,17 +42,10 @@
 }
 
 int
-<<<<<<< HEAD
-NSM_Client::command_open(const char *name,
-                         const char */*display_name*/,
-                         const char *client_id,
-                         char **/*out_msg*/)
-=======
 NSM_Client::command_open(const char* name,
                          const char* /*display_name*/,
                          const char* client_id,
                          char** /*out_msg*/)
->>>>>>> 40944574
 {
     int r = ERR_OK;
 
