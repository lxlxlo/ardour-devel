/*
    Copyright (C) 2001, 2006 Paul Davis 

    This program is free software; you can redistribute it and/or modify
    it under the terms of the GNU General Public License as published by
    the Free Software Foundation; either version 2 of the License, or
    (at your option) any later version.

    This program is distributed in the hope that it will be useful,
    but WITHOUT ANY WARRANTY; without even the implied warranty of
    MERCHANTABILITY or FITNESS FOR A PARTICULAR PURPOSE.  See the
    GNU General Public License for more details.

    You should have received a copy of the GNU General Public License
    along with this program; if not, write to the Free Software
    Foundation, Inc., 675 Mass Ave, Cambridge, MA 02139, USA.
*/

#include <cmath>

#include <gtkmm.h>

#include <gtkmm2ext/gtk_ui.h>

#include <ardour/playlist.h>
#include <ardour/region.h>
#include <ardour/source.h>
#include <ardour/diskstream.h>
#include <ardour/track.h>

#include "streamview.h"
#include "region_view.h"
#include "route_time_axis.h"
#include "canvas-waveview.h"
#include "canvas-simplerect.h"
#include "region_selection.h"
#include "selection.h"
#include "public_editor.h"
#include "ardour_ui.h"
#include "rgb_macros.h"
#include "gui_thread.h"
#include "utils.h"
#include "color.h"

using namespace ARDOUR;
using namespace PBD;
using namespace Editing;

StreamView::StreamView (RouteTimeAxisView& tv)
	: _trackview (tv)
	, canvas_group(new ArdourCanvas::Group(*_trackview.canvas_display))
	, canvas_rect(new ArdourCanvas::SimpleRect (*canvas_group))
	, _samples_per_unit(_trackview.editor.get_current_zoom())
	, rec_updating(false)
	, rec_active(false)
	, use_rec_regions(tv.editor.show_waveforms_recording())
	, region_color(_trackview.color())
	, stream_base_color(0xFFFFFFFF)
<<<<<<< HEAD
=======
	, last_rec_data_frame(0)
>>>>>>> 7f64e5ac
{
	/* set_position() will position the group */

	canvas_rect = new ArdourCanvas::SimpleRect (*canvas_group);
	canvas_rect->property_x1() = 0.0;
	canvas_rect->property_y1() = 0.0;
	canvas_rect->property_x2() = _trackview.editor.frame_to_pixel (max_frames);
	canvas_rect->property_y2() = (double) tv.height;
	canvas_rect->property_outline_what() = (guint32) (0x1|0x2|0x8);  // outline ends and bottom 
	// (Fill/Outline colours set in derived classes)

	canvas_rect->signal_event().connect (bind (mem_fun (_trackview.editor, &PublicEditor::canvas_stream_view_event), canvas_rect, &_trackview));

	if (_trackview.is_track()) {
		_trackview.track()->DiskstreamChanged.connect (mem_fun (*this, &StreamView::diskstream_changed));
		_trackview.session().TransportStateChange.connect (mem_fun (*this, &StreamView::transport_changed));
		_trackview.get_diskstream()->RecordEnableChanged.connect (mem_fun (*this, &StreamView::rec_enable_changed));
		_trackview.session().RecordStateChanged.connect (mem_fun (*this, &StreamView::sess_rec_enable_changed));
	} 

	ColorChanged.connect (mem_fun (*this, &StreamView::color_handler));
}

StreamView::~StreamView ()
{
	undisplay_diskstream ();
	delete canvas_group;
}

void
StreamView::attach ()
{
	if (_trackview.is_track()) {
		display_diskstream (_trackview.get_diskstream());
	}
}

int
StreamView::set_position (gdouble x, gdouble y)

{
	canvas_group->property_x() = x;
	canvas_group->property_y() = y;
	return 0;
}

int
StreamView::set_height (gdouble h)
{
	/* limit the values to something sane-ish */

	if (h < 10.0 || h > 1000.0) {
		return -1;
	}

	if (canvas_rect->property_y2() == h) {
		return 0;
	}

	canvas_rect->property_y2() = h;

	for (RegionViewList::iterator i = region_views.begin(); i != region_views.end(); ++i) {
		(*i)->set_height (h);
	}

	for (vector<RecBoxInfo>::iterator i = rec_rects.begin(); i != rec_rects.end(); ++i) {
		RecBoxInfo &recbox = (*i);
		recbox.rectangle->property_y2() = h - 1.0;
	}

	return 0;
}

int 
StreamView::set_samples_per_unit (gdouble spp)
{
	RegionViewList::iterator i;

	if (spp < 1.0) {
		return -1;
	}

	_samples_per_unit = spp;

	for (i = region_views.begin(); i != region_views.end(); ++i) {
		(*i)->set_samples_per_unit (spp);
	}

	for (vector<RecBoxInfo>::iterator xi = rec_rects.begin(); xi != rec_rects.end(); ++xi) {
		RecBoxInfo &recbox = (*xi);
		
		gdouble xstart = _trackview.editor.frame_to_pixel ( recbox.start );
		gdouble xend = _trackview.editor.frame_to_pixel ( recbox.start + recbox.length );

		recbox.rectangle->property_x1() = xstart;
		recbox.rectangle->property_x2() = xend;
	}

	return 0;
}

void
StreamView::add_region_view (boost::shared_ptr<Region> r)
{
	add_region_view_internal (r, true);
}

void
StreamView::remove_region_view (boost::weak_ptr<Region> weak_r)
{
	ENSURE_GUI_THREAD (bind (mem_fun (*this, &StreamView::remove_region_view), weak_r));

	boost::shared_ptr<Region> r (weak_r.lock());

	if (!r) {
		return;
	}

	for (list<RegionView *>::iterator i = region_views.begin(); i != region_views.end(); ++i) {
		if (((*i)->region()) == r) {
			delete *i;
			region_views.erase (i);
			break;
		}
	}
}

void
StreamView::undisplay_diskstream ()
{
	for (RegionViewList::iterator i = region_views.begin(); i != region_views.end(); ++i) {
		delete *i;
	}

	region_views.clear();
}

void
StreamView::display_diskstream (boost::shared_ptr<Diskstream> ds)
{
	playlist_change_connection.disconnect();
	playlist_changed (ds);
	playlist_change_connection = ds->PlaylistChanged.connect (bind (mem_fun (*this, &StreamView::playlist_changed), ds));
}

void
StreamView::playlist_modified ()
{
	ENSURE_GUI_THREAD (mem_fun (*this, &StreamView::playlist_modified));

	redisplay_diskstream ();
}

void
StreamView::playlist_changed (boost::shared_ptr<Diskstream> ds)
{
	ENSURE_GUI_THREAD (bind (mem_fun (*this, &StreamView::playlist_changed), ds));

	/* disconnect from old playlist */

	for (vector<sigc::connection>::iterator i = playlist_connections.begin(); i != playlist_connections.end(); ++i) {
		(*i).disconnect();
	}
	
	playlist_connections.clear();
	undisplay_diskstream ();

	/* draw it */

	redisplay_diskstream ();

	/* catch changes */

	playlist_connections.push_back (ds->playlist()->Modified.connect (mem_fun (*this, &StreamView::playlist_modified)));
}

void
StreamView::diskstream_changed ()
{
	Track *t;

	if ((t = _trackview.track()) != 0) {
		Gtkmm2ext::UI::instance()->call_slot (bind (mem_fun (*this, &StreamView::display_diskstream), t->diskstream()));
	} else {
		Gtkmm2ext::UI::instance()->call_slot (mem_fun (*this, &StreamView::undisplay_diskstream));
	}
}

void
StreamView::apply_color (Gdk::Color& color, ColorTarget target)

{
	list<RegionView *>::iterator i;

	switch (target) {
	case RegionColor:
		region_color = color;
		for (i = region_views.begin(); i != region_views.end(); ++i) {
			(*i)->set_color (region_color);
		}
		break;
		
	case StreamBaseColor:
		stream_base_color = RGBA_TO_UINT (
			color.get_red_p(), color.get_green_p(), color.get_blue_p(), 255);
		canvas_rect->property_fill_color_rgba() = stream_base_color;
		break;
	}
}

void
StreamView::region_layered (RegionView* rv)
{
	rv->get_canvas_group()->lower_to_bottom();

	/* don't ever leave it at the bottom, since then it doesn't
	   get events - the  parent group does instead ...
	*/
	
	/* this used to be + 1, but regions to the left ended up below
	  ..something.. and couldn't receive events.  why?  good question.
	*/
	rv->get_canvas_group()->raise (rv->region()->layer() + 2);
}

void
StreamView::rec_enable_changed ()
{
	Gtkmm2ext::UI::instance()->call_slot (mem_fun (*this, &StreamView::setup_rec_box));
}

void
StreamView::sess_rec_enable_changed ()
{
	Gtkmm2ext::UI::instance()->call_slot (mem_fun (*this, &StreamView::setup_rec_box));
}

void
StreamView::transport_changed()
{
	Gtkmm2ext::UI::instance()->call_slot (mem_fun (*this, &StreamView::setup_rec_box));
}

void
StreamView::update_rec_box ()
{
	if (rec_active && rec_rects.size() > 0) {
		/* only update the last box */
		RecBoxInfo & rect = rec_rects.back();
		nframes_t at = _trackview.get_diskstream()->current_capture_end();
		double xstart;
		double xend;
		
		switch (_trackview.track()->mode()) {
		case Normal:
			rect.length = at - rect.start;
			xstart = _trackview.editor.frame_to_pixel (rect.start);
			xend = _trackview.editor.frame_to_pixel (at);
			break;
			
		case Destructive:
			rect.length = 2;
			xstart = _trackview.editor.frame_to_pixel (_trackview.get_diskstream()->current_capture_start());
			xend = _trackview.editor.frame_to_pixel (at);
			break;
		}
		
		rect.rectangle->property_x1() = xstart;
		rect.rectangle->property_x2() = xend;
	}
}
	
RegionView*
StreamView::find_view (boost::shared_ptr<const Region> region)
{
	for (list<RegionView*>::iterator i = region_views.begin(); i != region_views.end(); ++i) {

		if ((*i)->region() == region) {
			return *i;
		}
	}
	return 0;
}
	
void
StreamView::foreach_regionview (sigc::slot<void,RegionView*> slot)
{
	for (list<RegionView*>::iterator i = region_views.begin(); i != region_views.end(); ++i) {
		slot (*i);
	}
}

void
StreamView::set_selected_regionviews (RegionSelection& regions)
{
	bool selected;

	// cerr << _trackview.name() << " (selected = " << regions.size() << ")" << endl;
	for (list<RegionView*>::iterator i = region_views.begin(); i != region_views.end(); ++i) {
		
		selected = false;
		
		for (RegionSelection::iterator ii = regions.begin(); ii != regions.end(); ++ii) {
			if (*i == *ii) {
				selected = true;
			}
		}
		
		// cerr << "\tregion " << (*i)->region().name() << " selected = " << selected << endl;
		(*i)->set_selected (selected);
	}
}

void
StreamView::get_selectables (nframes_t start, nframes_t end, list<Selectable*>& results)
{
	for (list<RegionView*>::iterator i = region_views.begin(); i != region_views.end(); ++i) {
		if ((*i)->region()->coverage(start, end) != OverlapNone) {
			results.push_back (*i);
		}
	}
}

void
StreamView::get_inverted_selectables (Selection& sel, list<Selectable*>& results)
{
	for (list<RegionView*>::iterator i = region_views.begin(); i != region_views.end(); ++i) {
		if (!sel.regions.contains (*i)) {
			results.push_back (*i);
		}
	}
}
<|MERGE_RESOLUTION|>--- conflicted
+++ resolved
@@ -56,10 +56,7 @@
 	, use_rec_regions(tv.editor.show_waveforms_recording())
 	, region_color(_trackview.color())
 	, stream_base_color(0xFFFFFFFF)
-<<<<<<< HEAD
-=======
 	, last_rec_data_frame(0)
->>>>>>> 7f64e5ac
 {
 	/* set_position() will position the group */
 
