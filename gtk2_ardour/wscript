#!/usr/bin/env python
from waflib.extras import autowaf as autowaf
from waflib import Options, TaskGen
import waflib.Logs as Logs, waflib.Utils as Utils
import os
import shutil
import sys
import re
import time
from waflib.Task import Task

I18N_PACKAGE = 'gtk2_ardour3'

# Mandatory variables
top = '.'
out = 'build'

path_prefix = 'gtk2_ardour/'

gtk2_ardour_sources = [
        'about.cc',
        'actions.cc',
        'add_route_dialog.cc',
        'ambiguous_file_dialog.cc',
        'analysis_window.cc',
        'ardour_button.cc',
        'ardour_dialog.cc',
        'ardour_dropdown.cc',
        'ardour_ui.cc',
        'ardour_ui2.cc',
        'ardour_ui_dependents.cc',
        'ardour_ui_dialogs.cc',
        'ardour_ui_ed.cc',
        'ardour_ui_mixer.cc',
        'ardour_ui_options.cc',
        'ardour_window.cc',
        'audio_clock.cc',
        'audio_region_editor.cc',
        'audio_region_view.cc',
        'audio_streamview.cc',
        'audio_time_axis.cc',
        'automation_controller.cc',
        'automation_line.cc',
        'automation_region_view.cc',
        'automation_streamview.cc',
        'automation_time_axis.cc',
        'axis_view.cc',
        'big_clock_window.cc',
        'bundle_manager.cc',
        'button_joiner.cc',
        'clock_group.cc',
        'configinfo.cc',
        'control_point.cc',
        'control_point_dialog.cc',
        'curvetest.cc',
        'debug.cc',
        'edit_note_dialog.cc',
        'editing.cc',
        'editor.cc',
        'editor_actions.cc',
        'editor_audio_import.cc',
        'editor_audiotrack.cc',
        'editor_canvas.cc',
        'editor_canvas_events.cc',
        'editor_component.cc',
        'editor_cursors.cc',
        'editor_drag.cc',
        'editor_route_groups.cc',
        'editor_export_audio.cc',
        'editor_group_tabs.cc',
        'editor_keys.cc',
        'editor_locations.cc',
        'editor_markers.cc',
        'editor_mixer.cc',
        'editor_mouse.cc',
        'editor_ops.cc',
        'editor_regions.cc',
        'editor_routes.cc',
        'editor_rulers.cc',
        'editor_selection.cc',
        'editor_snapshots.cc',
        'editor_summary.cc',
        'editor_tempodisplay.cc',
        'editor_timefx.cc',
        'engine_dialog.cc',
        'enums.cc',
        'export_channel_selector.cc',
        'export_dialog.cc',
        'export_file_notebook.cc',
        'export_filename_selector.cc',
        'export_format_dialog.cc',
        'export_format_selector.cc',
        'export_preset_selector.cc',
        'export_timespan_selector.cc',
        'fft.cc',
        'fft_graph.cc',
        'fft_result.cc',
        'sfdb_freesound_mootcher.cc',
        'gain_meter.cc',
        'generic_pluginui.cc',
        'ghostregion.cc',
        'global_port_matrix.cc',
        'group_tabs.cc',
        'gtk-custom-hruler.c',
        'gtk-custom-ruler.c',
        'gtk_pianokeyboard.c',
        'gui_object.cc',
        'insert_time_dialog.cc',
        'interthread_progress_window.cc',
        'io_selector.cc',
        'hit.cc',
        'keyboard.cc',
        'keyeditor.cc',
        'latency_gui.cc',
        'led.cc',
        'level_meter.cc',
        'location_ui.cc',
        'main.cc',
        'main_clock.cc',
        'marker.cc',
        'midi_automation_line.cc',
        'midi_channel_dialog.cc',
        'midi_channel_selector.cc',
        'midi_cut_buffer.cc',
        'midi_export_dialog.cc',
        'midi_list_editor.cc',
        'midi_port_dialog.cc',
        'midi_region_view.cc',
        'midi_scroomer.cc',
        'midi_selection.cc',
        'midi_streamview.cc',
        'midi_time_axis.cc',
        'midi_tracer.cc',
        'midi_velocity_dialog.cc',
        'missing_file_dialog.cc',
        'missing_plugin_dialog.cc',
        'mixer_actor.cc',
        'mixer_group_tabs.cc',
        'mixer_strip.cc',
        'mixer_ui.cc',
        'meterbridge.cc',
        'meter_strip.cc',
        'meter_patterns.cc',
        'monitor_section.cc',
        'mono_panner.cc',
        'mono_panner_editor.cc',
        'mouse_cursors.cc',
        'nag.cc',
        'new_plugin_preset_dialog.cc',
        'normalize_dialog.cc',
        'note.cc',
        'note_base.cc',
        'note_player.cc',
        'nsm.cc',
        'nsmclient.cc',
        'option_editor.cc',
        'opts.cc',
        'panner2d.cc',
        'panner_editor.cc',
        'panner_interface.cc',
        'panner_ui.cc',
        'patch_change.cc',
        'piano_roll_header.cc',
        'pingback.cc',
        'playlist_selector.cc',
        'plugin_eq_gui.cc',
        'plugin_selector.cc',
        'plugin_ui.cc',
        'port_group.cc',
        'port_insert_ui.cc',
        'port_matrix.cc',
        'port_matrix_body.cc',
        'port_matrix_column_labels.cc',
        'port_matrix_component.cc',
        'port_matrix_grid.cc',
        'port_matrix_labels.cc',
        'port_matrix_row_labels.cc',
        'processor_box.cc',
        'patch_change_dialog.cc',
        'progress_reporter.cc',
        'prompter.cc',
        'public_editor.cc',
        'quantize_dialog.cc',
        'rc_option_editor.cc',
        'region_editor.cc',
        'region_gain_line.cc',
        'region_layering_order_editor.cc',
        'region_selection.cc',
        'region_view.cc',
        'return_ui.cc',
        'rhythm_ferret.cc',
        'route_group_dialog.cc',
        'route_group_menu.cc',
        'route_params_ui.cc',
        'route_processor_selection.cc',
        'route_time_axis.cc',
        'route_ui.cc',
        'search_path_option.cc',
        'selection.cc',
        'send_ui.cc',
        'session_dialog.cc',
        'session_import_dialog.cc',
        'session_metadata_dialog.cc',
        'session_option_editor.cc',
        'sfdb_ui.cc',
        'shuttle_control.cc',
<<<<<<< HEAD
=======
        'simpleline.cc',
        'simplerect.cc',
        'soundcloud_export_selector.cc',
>>>>>>> c464feb6
        'splash.cc',
        'speaker_dialog.cc',
        'startup.cc',
        'step_editor.cc',
        'step_entry.cc',
        'stereo_panner.cc',
        'stereo_panner_editor.cc',
        'streamview.cc',
        'strip_silence_dialog.cc',
        'sys_ex.cc',
        'tape_region_view.cc',
        'tempo_dialog.cc',
        'tempo_lines.cc',
        'theme_manager.cc',
        'time_axis_view.cc',
        'time_axis_view_item.cc',
        'time_fx_dialog.cc',
        'time_info_box.cc',
        'time_selection.cc',
        'track_selection.cc',
        'track_view_list.cc',
        'transpose_dialog.cc',
        'ui_config.cc',
        'utils.cc',
        'verbose_cursor.cc',
        'version.cc',
        'visibility_group.cc',
        'volume_controller.cc',
        'window_manager.cc',
# video-timeline related sources:
        'video_image_frame.cc',
        'add_video_dialog.cc',
        'editor_videotimeline.cc',
        'video_timeline.cc',
        'video_monitor.cc',
        'transcode_ffmpeg.cc',
        'transcode_video_dialog.cc',
        'video_server_dialog.cc',
        'utils_videotl.cc',
        'export_video_dialog.cc',
        'export_video_infobox.cc'
]

def options(opt):
    autowaf.set_options(opt)

def configure(conf):
    conf.load('misc')
    conf.load('compiler_cxx')
    # we don't use hard-coded micro versions with ardour, so hard code it to zero
    autowaf.build_version_files(
        path_prefix + 'version.h',
        path_prefix + 'version.cc',
        'gtk2_ardour', conf.env['MAJOR'], conf.env['MINOR'], 0,
        '', '')
    autowaf.configure(conf)

    if Options.options.dist_target == 'auto':
        if re.search ("linux", sys.platform) != None:
            autowaf.check_pkg(conf, 'alsa', uselib_store='ALSA')

    # TODO: Insert a sanity check for on OS X to ensure CoreAudio is present

    autowaf.check_pkg(conf, 'fftw3f', uselib_store='FFTW3F',
                      mandatory=True)
    autowaf.check_pkg(conf, 'flac', uselib_store='FLAC',
                      atleast_version='1.2.1')
    autowaf.check_pkg(conf, 'gthread-2.0', uselib_store='GTHREAD',
                      atleast_version='2.10.1')
    autowaf.check_pkg(conf, 'gtk+-2.0', uselib_store='GTK',
                      atleast_version='2.18')
    autowaf.check_pkg(conf, 'gtkmm-2.4', uselib_store='GTKMM',
                      atleast_version='2.18')
    autowaf.check_pkg(conf, 'ogg', uselib_store='OGG', atleast_version='1.1.2')
    autowaf.check_pkg(conf, 'x11', uselib_store='X11', atleast_version='1.1', mandatory=False)
    autowaf.check_pkg(conf, 'fontconfig', uselib_store='FONTCONFIG')

    conf.write_config_header('gtk2ardour-config.h', remove=False)

    # Boost headers
    autowaf.check_header(conf, 'cxx', 'boost/shared_ptr.hpp')
    autowaf.check_header(conf, 'cxx', 'boost/weak_ptr.hpp')

# Add a waf `feature' to allow compilation of things using winegcc
from waflib.TaskGen import feature
@feature("wine")
def set_winegcc(self):
    self.env.LINK_CXX = self.env.LINK_CC = 'wineg++'
    self.env.CC = 'winegcc'

def _doPyp(infileName, deps = False):
    outStr = ''
    out = []
    re_spaces = re.compile("\s+")

    if infileName == '-':
        fd = sys.stdin
    else:
        fd = open(infileName)
    inLines = fd.readlines()
    if fd != sys.stdin:
        fd.close()
        

    for line in inLines:
        bits = re_spaces.split(line)
        if bits[0] == '##include':
            incName = bits[1]
            if (deps):
                out += [ incName ]
            else:
                # assume included file comes from same place as source file
                incName = os.path.join (os.path.dirname (infileName), incName);
                outStr += _doPyp(incName)
        else:
            if not deps:
                outStr += line

    # done
    if deps:
        return out
    else:
        return outStr

def include_processor(task):
    infileName = task.inputs[0].srcpath()
    outfileName = os.path.join(out, task.outputs[0].bldpath())
    fdOut = open (outfileName, "w")
    fdOut.write (_doPyp(infileName))
    fdOut.close ()


def build_color_scheme(path, prefix):
    f = open (path, 'r')
    color_scheme = ''
    for line in f:
        if re.search ('^#@color', line):
            line.strip() # remove newline
            words = line.split()
            if len(color_scheme):
                color_scheme += ';'
            color_scheme += prefix
            color_scheme += '_'
            color_scheme += words[1]
            color_scheme += ':'
            color_scheme += words[2]
    f.close()
    return color_scheme

def build(bld):

    VERSION = "%s.%s" % (bld.env['MAJOR'], bld.env['MINOR'])

    if bld.is_defined('WINDOWS_VST_SUPPORT') and bld.env['build_target'] != 'mingw':
        # Windows VST support w/wine
        # If we require VST support we build a stub main() and the FST library
        # here using winegcc, and link it to the GTK front-end library
        obj = bld (features = 'cxx c cxxprogram wine')
        obj.source = (
            '../libs/fst/vstwin.c',
            '../vst/winmain.c',
            )
        #
        # XXX do we really need to explicitly link to all of these for the wine executable?
        #
        obj.use          = [ 'libpbd',
                             'libmidipp',
                             'libardour',
                             'libardour_cp',
                             'libtimecode',
                             'libmidipp',
                             'libgtk2_ardour',
                             'libgtkmm2ext',
                             'libcanvas'
                             ]
        obj.target = 'ardour-' + bld.env['VERSION'] + '-vst.exe.so'
        obj.includes  = [ '../libs/fst', '.' ]
        obj.linkflags = ['-mwindows', '-Wl,--export-dynamic']
        obj.defines = ['_POSIX_SOURCE', 'USE_WS_PREFIX']
        obj.install_path = bld.env['DLLDIR']
        # end of the wine executable

        # now the shared library containing the GTK GUI for ardour
        obj = bld (features = 'cxx c cxxshlib')
        obj.source    = gtk2_ardour_sources
        obj.includes  = [ '../libs/fst', '.' ]
        obj.name      = 'libgtk2_ardour'
        obj.target    = 'gtk2_ardour'
    else:
        # just the normal executable version of the GTK GUI
        obj = bld (features = 'cxx c cxxprogram')
        obj.source    = gtk2_ardour_sources
        obj.target = 'ardour-' + bld.env['VERSION']
        obj.includes = ['.']
        obj.ldflags = ['-no-undefined']

        if bld.is_defined('WINDOWS_VST_SUPPORT'):
        # Windows VST support mingw
            obj.source += [ '../vst/winmain.c' ]
            obj.includes += [ '../libs/fst' ]

    # at this point, "obj" refers to either the normal native executable
    # OR the shared library built for use with wine on linux.

    obj.use      = [ 'libpbd',
                     'libardour',
                     'libardour_cp',
                     'libtimecode',
                     'libmidipp',
                     'libgtkmm2ext',
                     'libcanvas',
                     ]

    obj.defines = [
        'PACKAGE="' + I18N_PACKAGE + '"',
        'VERSIONSTRING="' + bld.env['VERSION'] + '"',
        'DATA_DIR="' + os.path.normpath(bld.env['DATADIR']) + '"',
        'CONFIG_DIR="' + os.path.normpath(bld.env['SYSCONFDIR']) + '"',
        'LOCALEDIR="' + os.path.join(os.path.normpath(bld.env['DATADIR']), 'locale') + '"',
        ]
    obj.install_path = bld.env['DLLDIR']
    obj.uselib       = 'UUID FLAC FONTCONFIG GLIBMM GTHREAD GTK OGG CURL DL'
    obj.uselib       += ' GTKMM CANVAS FFTW3F'
    obj.uselib       += ' AUDIOUNITS OSX GTKOSX LO '
    obj.uselib       += ' TAGLIB '

    if sys.platform == 'darwin':
        obj.uselib += ' AUDIOUNITS OSX GTKOSX'
        obj.use    += ' libappleutility'
        obj.source += [ 'cocoacarbon.mm', 'bundle_env_cocoa.cc' ]
    elif bld.env['build_target'] == 'mingw':
        obj.source += [ 'bundle_env_mingw.cc' ]
    else:
        obj.source += [ 'bundle_env_linux.cc' ]

    obj.includes += ['../libs']

    if bld.env['build_target'] == 'mingw':
        if bld.env['DEBUG'] == False:
            obj.linkflags = ['-mwindows']

    if bld.is_defined('HAVE_SUIL'):
        obj.source += [ 'lv2_plugin_ui.cc' ]
        obj.use += [ 'SUIL' ]

    if bld.is_defined('NEED_INTL'):
        obj.linkflags = ' -lintl'

    if bld.is_defined('WINDOWS_VST_SUPPORT'):
        obj.source += [ 'windows_vst_plugin_ui.cc' ]
        obj.defines += [ 'WINDOWS_VST_SUPPORT' ]
        if bld.env['build_target'] != 'mingw':
            obj.use += [ 'X11' ]
        
    if bld.is_defined('LXVST_SUPPORT'):
        obj.source += [ 'linux_vst_gui_support.cc', 'lxvst_plugin_ui.cc' ]
        obj.defines += [ 'LXVST_SUPPORT' ]
        obj.use += [ 'X11' ]

    if bld.is_defined('WINDOWS_VST_SUPPORT') or bld.is_defined('LXVST_SUPPORT'):
        obj.source += [ 'vst_plugin_ui.cc' ]
        
    if bld.is_defined('PHONE_HOME'):
        obj.defines += [ 'PHONE_HOME' ]

    if bld.is_defined('HAVE_COREAUDIO'):
        TaskGen.task_gen.mappings['.mm'] = TaskGen.task_gen.mappings['.cc']
        obj.use += ' libappleutility '

    if bld.is_defined('AUDIOUNIT_SUPPORT'):
        obj.source += [ 'au_pluginui.mm' ]

    # Wrappers

        print 'DLL = ' + bld.env['DLLDIR'], '\n'
        print 'DATADIR = ' + bld.env['DATADIR'], '\n'
        print 'CONF = ' + bld.env['CONFDIR'], '\n'

    wrapper_subst_dict = {
            'INSTALL_PREFIX' : bld.env['PREFIX'],
            'LIBDIR'         : os.path.normpath(bld.env['DLLDIR']),
            'DATADIR'        : os.path.normpath(bld.env['DATADIR']),
            'SYSCONFDIR'     : os.path.normpath(bld.env['CONFDIR']),
            'LIBS'           : 'build/libs',
            'VERSION'        : bld.env['VERSION'],
            'EXECUTABLE'     : 'build/gtk2_ardour/ardour-' + bld.env['VERSION']
    }

    def set_subst_dict(obj, dict):
        for i in dict:
            setattr(obj, i, dict[i])

    obj              = bld(features = 'subst', rule= 'chmod 0755 ${TGT}')
    obj.source       = 'ardev_common.sh.in'
    obj.target       = 'ardev_common_waf.sh'
    obj.chmod        = Utils.O755
    obj.dict         = wrapper_subst_dict
    set_subst_dict(obj, wrapper_subst_dict)

    obj              = bld(features = 'subst')
    obj.source       = 'ardour.sh.in'
    obj.target       = 'ardour3'
    obj.chmod        = Utils.O755
    obj.dict         = wrapper_subst_dict
    obj.install_path = bld.env['BINDIR']
    set_subst_dict(obj, wrapper_subst_dict)

    if bld.is_defined('WINDOWS_VST_SUPPORT'):
        obj              = bld(features = 'subst')
        obj.source       = '../vst/ardourvst.in'
        obj.target       = 'ardourvst3'
        obj.chmod        = Utils.O755
        obj.dict         = wrapper_subst_dict
        obj.install_path = bld.env['BINDIR']
        set_subst_dict(obj, wrapper_subst_dict)

    # Font configuration

    dark_rc_subst_dict = {}
    light_rc_subst_dict = {}
    font_sizes      = {}
    base_font       = ""

    # Set up font sizes
    if bld.is_defined('GTKOSX'): # OS X fonts
        basefont = ""
        font_sizes = {
                'SMALLER' : '9',
                'SMALL' : '10',
                'NORMAL' : '11',
                'BIG' : '13',
                'BIGGER' : '17',
                'LARGE' : '18',
                'LARGER' : '28',
                'HUGER' : '36',
                'MASSIVE' : '60',
        }
        
        # There is no acceptable monospace font available on older versions of OS X
        # and no API on those versions to load TTF files that will work with 
        # GTK/fontconfig/pango.
        #
        # In addition, the ArdourMono font gets clipped for some reason on OS X
        #
        # Moreover, Lucida Grande just seems to work even though it is not monospace
        # so just use it.
        #
        font_names = {
            'MONOSPACE' : 'Lucida Grande',
        }
    else: # Linux/X11 fonts
        basefont = '' # unspecified - use system defaults
        font_sizes = {
                'SMALLER' : '8',
                'SMALL' : '9',
                'NORMAL' : '10',
                'BIG' : '14',
                'BIGGER' : '17',
                'LARGE' : '18',
                'LARGER' : '24',
                'HUGER' : '34',
                'MASSIVE' : '60',
        }
        font_names = {
                'MONOSPACE' : 'ArdourMono',
        }

    # Set up font substitution dictionary
    # @FONT_XXXX@
    for style in ['', 'BOLD', 'ITALIC']:
        for sizename,points in iter(font_sizes.items()):
            if (len (style)):
                key = "_".join (['FONT',style,sizename])
                fontstyle = " ".join ([basefont,style.lower(),points])
            else:
                key = "_".join (['FONT',sizename])
                fontstyle = " ".join ([basefont,points])

            dark_rc_subst_dict[key] = fontstyle
            light_rc_subst_dict[key] = fontstyle

    # @FONT_SIZE_XXXX@
    for sizename,points in iter(font_sizes.items()):
            key = "_".join (['FONT_SIZE',sizename])
            dark_rc_subst_dict[key] = points
            light_rc_subst_dict[key] = points

    # various font names, eg @BOLD_MONOSPACE@
    for font_sym,text in iter(font_names.items()):
        key = font_sym
        dark_rc_subst_dict[key] = text
        light_rc_subst_dict[key] = text

    # RC files
    dark_rc_subst_dict['COLOR_SCHEME'] = build_color_scheme(
        'gtk2_ardour/ardour3_ui_dark.rc.in', 'ARDOUR_DARK')
    dark_rc_subst_dict['COLPREFIX'] = 'ARDOUR_DARK'
    light_rc_subst_dict['COLOR_SCHEME'] = build_color_scheme(
        'gtk2_ardour/ardour3_ui_light.rc.in', 'ARDOUR_LIGHT')
    light_rc_subst_dict['COLPREFIX'] = 'ARDOUR_LIGHT'

    obj              = bld(features = 'subst')
    obj.source       = [ 'ardour3_ui_dark.rc.in' ]
    obj.target       = 'ardour3_ui_dark.rc.pre'
    obj.install_path = None
    set_subst_dict(obj, dark_rc_subst_dict)

    obj              = bld(features = 'subst')
    obj.source       = [ 'ardour3_ui_light.rc.in' ]
    obj.target       = 'ardour3_ui_light.rc.pre'
    obj.install_path = None
    set_subst_dict(obj, light_rc_subst_dict)

    obj              = bld(features = 'subst')
    obj.source       = [ 'ardour3_styles.rc.in' ]
    obj.target       = 'ardour3_dark_styles.rc'
    obj.install_path = None
    set_subst_dict(obj, dark_rc_subst_dict)

    obj              = bld(features = 'subst')
    obj.source       = [ 'ardour3_styles.rc.in' ]
    obj.target       = 'ardour3_light_styles.rc'
    obj.install_path = None
    set_subst_dict(obj, light_rc_subst_dict)

    obj              = bld(features = 'subst')
    obj.source       = [ 'ardour3_fonts.rc.in' ]
    obj.target       = 'ardour3_dark_fonts.rc'
    obj.install_path = None
    set_subst_dict(obj, dark_rc_subst_dict)

    obj              = bld(features = 'subst')
    obj.source       = [ 'ardour3_fonts.rc.in' ]
    obj.target       = 'ardour3_light_fonts.rc'
    obj.install_path = None
    set_subst_dict(obj, light_rc_subst_dict)

    obj              = bld(rule = autowaf.copyfile) 
    obj.source       = [ 'ardour3_widget_list.rc' ]
    obj.target       = 'ardour3_widgets.rc'
    obj.install_path = None

    obj = bld (rule = include_processor)
    obj.source = [ 'ardour3_ui_dark.rc.pre' ]
    # find and add all ##include dependencies as sources
    obj.source += _doPyp (bld.path.find_resource ('ardour3_ui_dark.rc.in').srcpath(), True)
    obj.target = 'ardour3_ui_dark.rc'
    obj.install_path = bld.env['CONFDIR']

    obj = bld (rule = include_processor)
    obj.source = [ 'ardour3_ui_light.rc.pre' ]
    # find and add all ##include dependencies as sources
    obj.source += _doPyp (bld.path.find_resource ('ardour3_ui_light.rc.in').srcpath(), True)
    obj.target = 'ardour3_ui_light.rc'
    obj.install_path = bld.env['CONFDIR']

    # Menus
    menus_argv = []
    if bld.is_defined('GTKOSX'):
        menus_argv = [ '-E', '-P', '-DGTKOSX' ]
    else:
        menus_argv = [ '-E', '-P' ]

    # always build all versions of the menu definitions
    # so that we can try them out with different program builds.
    for program in [ 'ardour', 'trx' ]:
        obj = bld(features = 'command-output')
        obj.command = 'cpp'
        obj.command_is_external = True
        obj.no_inputs = True
        obj.argv = menus_argv
        obj.dep_vars = ['GTKOSX']
        obj.stdin = program + '.menus.in'
        obj.stdout = program + '.menus'
        bld.install_files (bld.env['CONFDIR'], program + '.menus')

    # Keybindings

    # 'SAE-de-keypad', 'SAE-de-nokeypad', 'SAE-us-keypad',
    # 'SAE-us-nokeypad', 'ergonomic-us'

    #
    # explicitly state the use of perl here so that it works on windows too
    # 
    a_rule = 'perl ../tools/fmt-bindings --platform="%s" --winkey="%s" --accelmap <${SRC} >${TGT}' % (sys.platform, bld.env['WINDOWS_KEY'] )
    for b in [ 'mnemonic-us' ] :
        obj = bld(
            target = b + '.bindings',
            source = b + '.bindings.in',
            rule = a_rule
            )
        obj.install_path = bld.env['CONFDIR']

    # not modified at present
    bld.install_files(bld.env['CONFDIR'], 'step_editing.bindings')
    bld.install_files(bld.env['CONFDIR'], 'mixer.bindings')

    # Icons/Images
    bld.install_files(os.path.join (bld.env['DATADIR'], 'icons'), bld.path.ant_glob('icons/*.png'))
    bld.install_files(os.path.join (bld.env['DATADIR'], 'pixmaps'), bld.path.ant_glob('pixmaps/*.xpm'))
    bld.install_files(bld.env['DATADIR'], 'splash.png')
    bld.install_files(bld.env['DATADIR'], 'small-splash.png')
    bld.install_files(bld.env['DATADIR'], 'ArdourMono.ttf')

    # Default UI configuration
    bld.install_files(bld.env['CONFDIR'], 'ardour3_ui_default.conf')

    # Default export stuff
    bld.install_files(os.path.join(bld.env['CONFDIR'],' export'), bld.path.ant_glob('export/*.format'))

    # i18n
    if bld.is_defined('ENABLE_NLS'):
        mo_files = bld.path.ant_glob('po/*.mo')
        for mo in mo_files:
            lang = os.path.basename(mo.srcpath()).replace('.mo', '')
            bld.install_as(os.path.join(bld.env['PREFIX'], 'share', 'locale',
                                        lang, 'LC_MESSAGES', I18N_PACKAGE + '.mo'),
                           mo)

def i18n(bld):
    autowaf.build_i18n(bld, top, 'gtk2_ardour', I18N_PACKAGE, gtk2_ardour_sources,
                       'Paul Davis')

def i18n_pot(bld):
    autowaf.build_i18n_pot(bld, top, 'gtk2_ardour', I18N_PACKAGE, gtk2_ardour_sources,
                       'Paul Davis')

def i18n_po(bld):
    autowaf.build_i18n_po(bld, top, 'gtk2_ardour', I18N_PACKAGE, gtk2_ardour_sources,
                       'Paul Davis')

def i18n_mo(bld):
    autowaf.build_i18n_mo(bld, top, 'gtk2_ardour', I18N_PACKAGE, gtk2_ardour_sources,
                       'Paul Davis')<|MERGE_RESOLUTION|>--- conflicted
+++ resolved
@@ -204,12 +204,7 @@
         'session_option_editor.cc',
         'sfdb_ui.cc',
         'shuttle_control.cc',
-<<<<<<< HEAD
-=======
-        'simpleline.cc',
-        'simplerect.cc',
         'soundcloud_export_selector.cc',
->>>>>>> c464feb6
         'splash.cc',
         'speaker_dialog.cc',
         'startup.cc',
