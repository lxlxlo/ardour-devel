--- conflicted
+++ resolved
@@ -175,12 +175,8 @@
 	export_search_path (bundle_dir, "VAMP_PATH", "/lib");
 	export_search_path (bundle_dir, "GTK_PATH", "/lib/gtkengines");
 
-<<<<<<< HEAD
-	g_setenv ("PATH", (bundle_dir + "/MacOS:" + std::string(getenv ("PATH"))).c_str(), 1);
-=======
-	setenv ("SUIL_MODULE_DIR", (bundle_dir + "/lib").c_str(), 1);
-	setenv ("PATH", (bundle_dir + "/MacOS:" + std::string(getenv ("PATH"))).c_str(), 1);
->>>>>>> 75271a17
+	g_setenv ("SUIL_MODULE_DIR", (bundle_dir + "/lib").c_str(), 1);
+	g_setenv ("PATH", (bundle_dir + "/MacOS:" + std::string(g_getenv ("PATH"))).c_str(), 1);
 
 	/* unset GTK_RC_FILES so that we only load the RC files that we define
 	 */
@@ -289,12 +285,8 @@
 	export_search_path (dir_path, "VAMP_PATH", "/lib");
 	export_search_path (dir_path, "GTK_PATH", "/lib/gtkengines");
 
-<<<<<<< HEAD
-	g_setenv ("PATH", (dir_path + "/bin:" + std::string(getenv ("PATH"))).c_str(), 1);
-=======
-	setenv ("SUIL_MODULE_DIR", (dir_path + "/lib").c_str(), 1);
-	setenv ("PATH", (dir_path + "/bin:" + std::string(getenv ("PATH"))).c_str(), 1);
->>>>>>> 75271a17
+	g_setenv ("SUIL_MODULE_DIR", (dir_path + "/lib").c_str(), 1);
+	g_setenv ("PATH", (dir_path + "/bin:" + std::string(g_getenv ("PATH"))).c_str(), 1);
 
 	/* unset GTK_RC_FILES so that we only load the RC files that we define
 	 */
